--- conflicted
+++ resolved
@@ -15,13 +15,9 @@
 data Player = Player
     { playerCoord :: Coord
     , playerHealth :: Int
-<<<<<<< HEAD
     , currentWeapon :: Weapon
     , playerPotions :: Int
     , playerHasKey :: Bool
-=======
-    , playerPotions :: Int
->>>>>>> d1fba17e
     } deriving (Show,Eq)
 
 data Monster = Monster
@@ -70,27 +66,20 @@
 initialPlayerHealth :: Int
 initialPlayerHealth = 100
 
-<<<<<<< HEAD
 possibleMonsters :: [MonsterStats]
 possibleMonsters = [MonsterStats "Goblin" 20 5,
                     MonsterStats "Sentient Chair" 10 2,
                     MonsterStats "Troll" 40 10,
                     MonsterStats "Witch" 30 8]
-=======
+
 initialPlayerPotions :: Int
 initialPlayerPotions = 3
->>>>>>> d1fba17e
 
 main :: IO ()
 main = do
     vty <- mkVty V.defaultConfig
-<<<<<<< HEAD
     level0 <- mkLevel 4
     let world0 = World (Player (levelStart level0) initialPlayerHealth (Weapon "Dagger" 12) 5 False) level0
-=======
-    level0 <- mkLevel 1
-    let world0 = World (Player (levelStart level0) initialPlayerHealth initialPlayerPotions) level0
->>>>>>> d1fba17e
     (_finalWorld, ()) <- execRWST play vty world0
     V.shutdown vty
 
@@ -166,21 +155,13 @@
 movePlayer :: Int -> Int -> Game ()
 movePlayer dx dy = do
     world <- get
-<<<<<<< HEAD
     let Player (x, y) health weapon potions haskey = player world
-=======
-    let Player (x, y) health potions = player world
->>>>>>> d1fba17e
     let x' = x + dx
         y' = y + dy
     -- this is only valid because the level generation assures the border is
     -- always Rock
     case levelGeo (level world) ! (x',y') of
-<<<<<<< HEAD
         EmptySpace -> put $ world { player = Player (x',y') health weapon potions haskey}
-=======
-        EmptySpace -> put $ world { player = Player (x',y') health potions}
->>>>>>> d1fba17e
         _          -> return ()
 
 
@@ -245,8 +226,7 @@
 --
 -- Miscellaneous
 --
-<<<<<<< HEAD
-=======
+
 usePotion :: Game ()
 usePotion = do
     world <- get
@@ -258,7 +238,6 @@
     world <- get
     let Player (x, y) health potions = player world
     put $ world { player = Player (x, y) health (potions + 1) }
->>>>>>> d1fba17e
 
 playerX :: Player -> Int
 playerX = fst . playerCoord
