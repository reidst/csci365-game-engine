{-# LANGUAGE GADTSyntax #-}

module Main where

import qualified Control.Concurrent as C
import qualified Graphics.Vty as V
import Graphics.Vty.CrossPlatform (mkVty)
import Prelude hiding (Right, Left)

import Data.Array

import Control.Monad
import Control.Monad.RWS

import System.Random

data Player = Player
    { playerCoord :: Coord
    , playerHealth :: Int
    , currentWeapon :: Weapon
    , playerPotions :: Int
    , playerHasKey :: Bool
    , playerAttackCounter :: Int
    , score :: Int
    , playerDirection :: Direction
    } deriving (Show,Eq)

data Monster = Monster
    { monsterCoord :: Coord
    , monsterStats :: MonsterStats
    , monsterHasKey :: Bool
    } deriving (Show, Eq)

data MonsterStats = MonsterStats
    { monsterName :: String
    , monsterHealth :: Int
    , monsterDamage :: Int
    } deriving (Show, Eq)

data Weapon = Weapon
    { weaponName :: String
    , weaponAttack :: Int
    } deriving (Show, Eq)

data World = World
    { player :: Player
    , level :: Level
    , monsters :: [Monster]
    }
    deriving (Show,Eq)

data Level = Level
    { levelDifficulty :: Int
    , levelStart :: Coord
    , levelEnd :: Coord
    , levelGeo :: Geo
    , doorCoord :: Coord
    -- building the geo image is expensive. Cache it. Though VTY should go
    -- through greater lengths to avoid the need to cache images.
    , levelGeoImage :: V.Image
    }
    deriving (Show,Eq)

data LevelPiece where
    EmptySpace :: LevelPiece
    Rock       :: LevelPiece
    Chest      :: ChestContents -> LevelPiece
    Door       :: LevelPiece
    deriving (Show, Eq)

data ChestContents where
    ChestPotion :: Int -> ChestContents
    ChestWeapon :: Weapon -> ChestContents
    ChestEmpty  :: ChestContents
    deriving (Show, Eq)

data Direction where
    Up :: Direction
    Down :: Direction
    Left :: Direction
    Right :: Direction
    deriving (Show, Eq)

type Game = RWST V.Vty () World IO
type Geo = Array Coord LevelPiece
type Coord = (Int, Int)

-- These count/frequency variables are all per room
chestFrequency :: Int
chestFrequency = 15

monsterCount :: Int -> Int
monsterCount difficulty = 2 * difficulty ^ 2 - 15

roomCount :: Int -> Int
roomCount difficulty = 2 ^ difficulty + 20 * difficulty

monsterSlowness :: Int
monsterSlowness = 60

possibleMonsters :: [MonsterStats]
possibleMonsters = [MonsterStats "Goblin" 20 2,
                    MonsterStats "Sentient Chair" 10 1,
                    MonsterStats "Troll" 40 4,
                    MonsterStats "Witch" 30 3]

possibleWeapons :: [Weapon]
possibleWeapons = [Weapon "Oak Staff" 8,
                   Weapon "Dagger" 12,
                   Weapon "Magic Staff" 18,
                   Weapon "Claymore" 24,
                   Weapon "Orb of Disassembly" 50,
                   Weapon "Coughing Baby" 2,
                   Weapon "Hydrogen Bomb" 75]

initialPlayerHealth :: Int
initialPlayerHealth = 100

initialPlayerPotions :: Int
initialPlayerPotions = 3

initialPlayerWeapon :: Weapon
initialPlayerWeapon = Weapon "Hand" 5

potionHealing :: Int
potionHealing = 10

animationConstant :: Int
animationConstant = 15

playerDamageConstant :: Int
playerDamageConstant = 5

main :: IO ()
main = do
    vty <- mkVty V.defaultConfig
    level0 <- mkLevel 3
    monsters0 <- spawnMonsters level0
    let player0 = Player (levelStart level0) initialPlayerHealth initialPlayerWeapon initialPlayerPotions False (animationConstant * 3) 0 Right
        world0 = World player0 level0 monsters0
    (finalWorld, ()) <- execRWST (play 0) vty world0
    let finalScore = score $ player finalWorld
        finalLevel = levelDifficulty (level finalWorld) - 3
    V.shutdown vty
    putStrLn $ "Dead! :,(\nYou descended " ++ show finalLevel ++ " floors and scored " ++ show finalScore ++ " points.\nThanks for playing!"

-- Generate a level randomly using the specified difficulty.  Higher
-- difficulty means the level will have more rooms and cover a larger area.
mkLevel :: Int -> IO Level
mkLevel difficulty = do
    let size = 15 * difficulty
        levelWidth = size * 2
        levelHeight = size
        randomP = (,) <$> randomRIO (2, levelWidth-3) <*> randomRIO (2, levelHeight-3)
    start <- randomP
    end <- randomP
    let baseGeo = array ((0,0), (levelWidth-1, levelHeight-1))
                        [((x,y),Rock) | x <- [0..levelWidth-1], y <- [0..levelHeight-1]]
    centers <- replicateM (roomCount difficulty) randomP
    geo <- foldM (addRoom levelWidth levelHeight) baseGeo (start : end : centers)
    let emptySpaces = [(x, y) | x <- [0..levelWidth-1], y <- [0..levelHeight-1], geo ! (x, y) == EmptySpace]
    doorCoord <- (emptySpaces !!) <$> randomRIO (0, length emptySpaces - 1)
    let door = [(doorCoord, Door)]

    return $ Level difficulty start end (geo // door) doorCoord (buildGeoImage (geo // door))

spawnMonsters :: Level -> IO [Monster]
spawnMonsters level = do
    let allSpawnLocations = monsterSpawnLocations $ levelGeo level
        difficulty = levelDifficulty level
        numMonsters = monsterCount difficulty
    spawnLocations <- sequence $ replicate numMonsters $ (allSpawnLocations !!) <$> randomRIO (0, length allSpawnLocations - 1)
    stats <- sequence $ replicate numMonsters $ (possibleMonsters !!) <$> randomRIO (0, length possibleMonsters - 1)
    let monstersNoKey = zipWith (\loc stat -> Monster loc stat False) spawnLocations stats
        firstMonster = (head monstersNoKey) { monsterHasKey = True }
    return $ firstMonster : tail monstersNoKey

-- Add a room to a geography and return a new geography.  Adds a
-- randomly-sized room centered at the specified coordinates.
addRoom :: Int
        -> Int
        -- ^The width and height of the geographical area
        -> Geo
        -- ^The geographical area to which a new room should be added
        -> Coord
        -- ^The desired center of the new room.
        -> IO Geo
addRoom levelWidth levelHeight geo (centerX, centerY) = do
    size <- randomRIO (5,8)
    let xMin = max 1 (centerX - size)
        xMax = min (levelWidth - 2) (centerX + size)
        yMin = max 1 (centerY - size)
        yMax = min (levelHeight - 2) (centerY + size)
    hasChest <- (< chestFrequency) <$> randomRIO (0,99)
    chestX <- randomRIO (xMin, xMax - 1)
    chestY <- randomRIO (yMin, yMax - 1)
    chestContents <- generateChestContents
    let room = [((x,y), EmptySpace) | x <- [xMin..xMax - 1], y <- [yMin..yMax - 1]]
        chest = [((chestX, chestY), Chest chestContents)]
    return $ geo
          // room
          // (if hasChest then chest else [])

-- Randomly generates ChestContents to be put in a Chest
generateChestContents :: IO ChestContents
generateChestContents = do
    potionWeapon <- randomRIO (0, 2) :: IO Int
    if even potionWeapon
    then ChestPotion <$> randomRIO (1, 3)
    else ChestWeapon <$> getRandomWeapon

-- What everything looks like!
playerA, rockA, monsterA, chestA :: V.Attr
playerA   = V.defAttr `V.withBackColor` V.black `V.withForeColor` V.blue
rockA    = V.defAttr `V.withBackColor` V.black `V.withForeColor` V.white
monsterA = V.defAttr `V.withBackColor` V.black `V.withForeColor` V.red
chestA   = V.defAttr `V.withBackColor` V.black `V.withForeColor` V.yellow
swordA = V.defAttr `V.withBackColor` V.black `V.withForeColor` V.yellow

play :: Int -> Game ()
play frame = do
    liftIO $ C.threadDelay 1000
    thePlayer <- gets player
    incrementAttack thePlayer
    when (frame `mod` animationConstant == 0) checkAttack
    when (frame `mod` playerDamageConstant == 0) checkPlayer
    moveMonsters
    updateDisplay
    done <- processEvent
    isDead <- isPlayerDead
    unless (done || isDead) (play (frame + 1))

processEvent :: Game Bool
processEvent = do
    thePlayer <- gets player
    k <- ask >>= liftIO . V.nextEventNonblocking
    case k of
        Nothing -> return False
        Just k2 ->
            if k2 == V.EvKey V.KEsc []
                then return True
                else do
                    case k2 of
                        V.EvKey (V.KChar 'r') [V.MCtrl] -> ask >>= liftIO . V.refresh
                        V.EvKey V.KLeft  []             -> movePlayer (-1) 0
                        V.EvKey V.KRight []             -> movePlayer 1 0
                        V.EvKey V.KUp    []             -> movePlayer 0 (-1)
                        V.EvKey V.KDown  []             -> movePlayer 0 1
                        V.EvKey (V.KChar 'h') []        -> usePotion
                        V.EvKey (V.KChar ' ') []        -> playerBeginAttack thePlayer
                        _                               -> return ()
                    return False

movePlayer :: Int -> Int -> Game ()
movePlayer dx dy = do
    world <- get
    let Player (x, y) health weapon potions hasKey ani score dir = player world
    let x' = x + dx
        y' = y + dy
    -- this is only valid because the level generation assures the border is
    -- always Rock
    case levelGeo (level world) ! (x',y') of
        EmptySpace -> put $ world { player = Player (x',y') health weapon potions hasKey ani score (getDirection dx dy) }
        Chest (ChestPotion potionCount) -> let
            newPlayer = Player (x, y) health weapon (potions + potionCount) hasKey ani (score+25) (getDirection dx dy)
            newGeo = levelGeo (level world) // [((x', y'), Chest ChestEmpty)]
            newLevel = (level world) { levelGeo = newGeo, levelGeoImage = buildGeoImage newGeo }
            --put $ world { player = Player (x,y) health (potions + potionCount), level = _ }
            in put $ world { player = newPlayer, level = newLevel }
        Chest (ChestWeapon newWeapon) -> let
            newPlayer = Player (x, y) health newWeapon potions hasKey ani (score+25) (getDirection dx dy)
            newGeo = levelGeo (level world) // [((x', y'), Chest ChestEmpty)]
            newLevel = (level world) { levelGeo = newGeo, levelGeoImage = buildGeoImage newGeo }
            in put $ world { player = newPlayer, level = newLevel }
<<<<<<< HEAD
        DoorPiece (Door False) -> when hasKey $ do
            let newGeo = levelGeo (level world) // [((x', y'), DoorPiece (Door True))]
            let newLevel = (level world) { levelGeo = newGeo, levelGeoImage = buildGeoImage newGeo }
            put $ world { player = Player (x, y) health weapon potions hasKey ani score (getDirection dx dy), level = newLevel }
        DoorPiece (Door True) -> do
=======
        Door -> when haskey $ do
>>>>>>> 092d8dd5
            let newDifficulty = ((+1) . levelDifficulty . level) world
            newLevel <- liftIO $ mkLevel newDifficulty
            newMonsters <- liftIO $ spawnMonsters newLevel
            put $ World (Player (levelStart newLevel) health weapon potions False ani (score + 100) (getDirection dx dy)) newLevel newMonsters
        _ -> return ()

moveMonsters :: Game ()
moveMonsters = do
    world <- get
    theMonsters <- gets monsters
    geo <- gets $ levelGeo . level
    let monsterCount = length theMonsters
    randomDeltas <- sequence $ replicate monsterCount $ (\dir z -> ([1, 0, -1, 0] !! dir, [0, 1, 0, -1] !! dir, z == 0)) <$> randomRIO (0, 3 :: Int) <*> randomRIO (0, monsterSlowness :: Int)
    let newMonsters = zipWith (\m (dx, dy, move) -> let newCoord = (monsterX m + dx, monsterY m + dy) in m { monsterCoord = if geo ! newCoord == EmptySpace && move then newCoord else monsterCoord m }) theMonsters randomDeltas
    put $ world { monsters = newMonsters }

checkAttack :: Game ()
checkAttack = do
    world <- get
    thePlayer <- gets player
    theMonsters <- gets monsters
    let newMonsters = map (\m -> checkMonsterAttacked m thePlayer) theMonsters
        validMonsters = filter (\m -> monsterHealth (monsterStats m) > 0) newMonsters
        keyMonster = filter (\m -> (monsterHealth (monsterStats m) <= 0 && monsterHasKey m)) newMonsters
        newPlayer = if null keyMonster then thePlayer else thePlayer { playerHasKey = True }
    put $ world { monsters = validMonsters, player = newPlayer }

checkPlayerAttacked :: Monster -> Player -> Player
checkPlayerAttacked m@(Monster (mx, my) (MonsterStats name mHealth mDamage) hasKeyM) p@(Player (px, py) pHealth weapon potions hasKey counter score dir)
    | (mx == px) && (my == py) = (Player (px, py) (pHealth - mDamage) weapon potions hasKey counter score dir)
    | otherwise = (Player (px, py) pHealth weapon potions hasKey counter score dir)

checkPlayer :: Game ()
checkPlayer = do
    world <- get
    thePlayer <- gets player
    theMonsters <- gets monsters
    let newPlayer = foldr checkPlayerAttacked thePlayer theMonsters
    put $ world { player = newPlayer }

isPlayerDead :: Game Bool
isPlayerDead = do
    world <- get
    thePlayer <- gets player
    if (playerHealth thePlayer) <= 0 then return True else return False

checkMonsterAttacked :: Monster -> Player -> Monster
checkMonsterAttacked (Monster (x, y) (MonsterStats name mHealth mDamage) hasKey) p@(Player _ _ (Weapon _ wAttack) _ _ _ _ _)
    | (x == (fst (getSwordCoords p))) && (y == (snd (getSwordCoords p))) = (Monster (x, y) (MonsterStats name (mHealth - wAttack) mDamage) hasKey)
    | otherwise = (Monster (x, y) (MonsterStats name mHealth mDamage) hasKey)

updateDisplay :: Game ()
updateDisplay = do
    let info = V.string V.defAttr "Move with the arrows keys. Press ESC to exit."
    -- determine offsets to place the player in the center of the level.
    (w,h) <- asks V.outputIface >>= liftIO . V.displayBounds
    thePlayer <- gets player
    let ox = (w `div` 2) - playerX thePlayer
        oy = (h `div` 2) - playerY thePlayer
    -- translate the world images to place the player in the center of the
    -- level.
    world' <- map (V.translate ox oy) <$> worldImages
    let playerInfo = V.translate 0 (h-1) (playerInfoImage thePlayer)
    -- add monsterInfo for the monsters in the room
    let pic = V.picForLayers $ info : playerInfo : world'
    vty <- ask
    liftIO $ V.update vty pic

--
-- Image-generation functions
--

worldImages :: Game [V.Image]
worldImages = do
    thePlayer <- gets player
    theLevel <- gets level
    theMonsters <- gets monsters
    let playerImage = V.translate (playerX thePlayer) (playerY thePlayer) (V.char playerA '@')
    let monsterImages = map (\m -> V.translate (monsterX m) (monsterY m) (V.char monsterA $ monsterChar m)) theMonsters
    let swordImage = generateSword thePlayer
    return $ [playerImage, swordImage] ++ monsterImages ++ [levelGeoImage theLevel]

monsterChar :: Monster -> Char
monsterChar = head . monsterName . monsterStats

imageForGeo :: LevelPiece -> V.Image
imageForGeo EmptySpace = V.char (V.defAttr `V.withBackColor` V.black) ' '
imageForGeo Rock = V.char rockA 'X'
imageForGeo (Chest ChestEmpty) =
    V.char chestA 'X'
imageForGeo (Chest _) =
    V.char chestA '?'
imageForGeo Door = V.char playerA 'D'

buildGeoImage :: Geo -> V.Image
buildGeoImage geo =
    let (geoWidth, geoHeight) = snd $ bounds geo
    -- seems like a the repeated index operation should be removable. This is
    -- not performing random access but (presumably) access in order of index.
    in V.vertCat [ geoRow
                 | y <- [0..geoHeight-1]
                 , let geoRow = V.horizCat [ i
                                           | x <- [0..geoWidth-1]
                                           , let i = imageForGeo (geo ! (x,y))
                                           ]
                 ]

getRandomMonster :: IO MonsterStats
getRandomMonster = do
    ri <- randomRIO (0, length possibleMonsters - 1)
    return $ (possibleMonsters !! ri)

getMonsterName :: Monster -> String
getMonsterName (Monster _ (MonsterStats name _ _) _) = name

getRandomWeapon :: IO Weapon
getRandomWeapon = do
    wi <- randomRIO (0, length possibleWeapons - 1)
    return $ possibleWeapons !! wi

--
-- Miscellaneous
--

usePotion :: Game ()
usePotion = do
    world <- get
    let Player (x, y) health weapon potions key ani score dir = player world
    when (potions > 0) $ put $ world { player = Player (x, y) (health + potionHealing) weapon (potions - 1) key ani score dir}

addPotion :: Game ()
addPotion = do
    world <- get
    let Player (x, y) health weapon potions key ani score dir = player world
    put $ world { player = Player (x, y) health weapon (potions + 1) key ani score dir}

playerX :: Player -> Int
playerX = fst . playerCoord

playerY :: Player -> Int
playerY = snd . playerCoord

playerAttacking :: Player -> Bool
playerAttacking (Player _ _ _ _ _ a _ _)
    | a < (3 * animationConstant) = True
    | otherwise = False

incrementAttack :: Player -> Game ()
incrementAttack (Player coord health weapon potions hasKey a score dir) = do
    world <- get
    let Player (x, y) health weapon potions hasKey ani score dir = player world
    put $ world { player = Player (x, y) health weapon potions hasKey (ani + 1) score dir}

playerBeginAttack :: Player -> Game ()
playerBeginAttack (Player coords health weapon potions hasKey ani score dir) = do
    world <- get
    let Player (x, y) health weapon potions hasKey _ score dir = player world
    put $ world { player = Player (x, y) health weapon potions hasKey 0 score dir}

getDirection :: Int -> Int -> Direction
getDirection x y
    | (x == -1) && (y == 0) = Left
    | (x == 1) && (y == 0)  = Right
    | (x == 0) && (y == -1) = Up
    | (x == 0) && (y == 1)  = Down
    | otherwise = Right

generateSword :: Player -> V.Image
generateSword (Player (x, y) _ _ _ _ a _ dir)
    | (a >= 3 * animationConstant) = V.emptyImage
    | (dir == Right) && (a > 2 * animationConstant) && (a < 3 * animationConstant)  = V.translate (x + 1) (y + 1) (V.char swordA '\\')
    | (dir == Right) && (a > animationConstant) && (a <= 2 * animationConstant) = V.translate (x + 1) (y) (V.char swordA '-')
    | (dir == Right) && (a > 0) && (a <= animationConstant)   = V.translate (x + 1) (y - 1) (V.char swordA '/')
    | (dir == Left) && (a > 2 * animationConstant) && (a < 3 * animationConstant)   = V.translate (x - 1) (y + 1) (V.char swordA '/')
    | (dir == Left) && (a > animationConstant) && (a <= 2 * animationConstant)  = V.translate (x - 1) (y) (V.char swordA '-')
    | (dir == Left) && (a > 0) && (a <= animationConstant)    = V.translate (x - 1) (y - 1) (V.char swordA '\\')
    | (dir == Down) && (a > 2 * animationConstant) && (a < 3 * animationConstant)   = V.translate (x + 1) (y + 1) (V.char swordA '\\')
    | (dir == Down) && (a > animationConstant) && (a <= 2 * animationConstant)  = V.translate (x) (y + 1) (V.char swordA '|')
    | (dir == Down) && (a > 0) && (a <= animationConstant)    = V.translate (x - 1) (y + 1) (V.char swordA '/')
    | (dir == Up) && (a > 2 * animationConstant) && (a < 3 * animationConstant)     = V.translate (x + 1) (y - 1) (V.char swordA '/')
    | (dir == Up) && (a > animationConstant) && (a <= 2 * animationConstant)    = V.translate (x) (y - 1) (V.char swordA '|')
    | (dir == Up) && (a > 0) && (a <= animationConstant)      = V.translate (x - 1) (y - 1) (V.char swordA '\\')
    | otherwise = V.emptyImage

getSwordCoords :: Player -> Coord
getSwordCoords (Player (x, y) _ _ _ _ a _ dir)
    | (dir == Right) && (a > 2 * animationConstant) && (a < 3 * animationConstant) = ((x + 1), (y + 1))
    | (dir == Right) && (a > animationConstant) && (a <= 2 * animationConstant)    = ((x + 1), y)
    | (dir == Right) && (a > 0) && (a <= animationConstant)                        = ((x + 1), (y - 1))
    | (dir == Left) && (a > 2 * animationConstant) && (a < 3 * animationConstant)  = ((x - 1), (y - 1))
    | (dir == Left) && (a > animationConstant) && (a <= 2 * animationConstant)     = ((x - 1), y)
    | (dir == Left) && (a > 0) && (a <= animationConstant)                         = ((x - 1), (y - 1))
    | (dir == Down) && (a > 2 * animationConstant) && (a < 3 * animationConstant)  = ((x + 1), (y + 1))
    | (dir == Down) && (a > animationConstant) && (a <= 2 * animationConstant)     = (x, (y + 1))
    | (dir == Down) && (a > 0) && (a <= animationConstant)                         = ((x - 1), (y + 1))
    | (dir == Up) && (a > 2 * animationConstant) && (a < 3 * animationConstant)    = ((x + 1), (y - 1))
    | (dir == Up) && (a > animationConstant) && (a <= 2 * animationConstant)       = (x, (y - 1))
    | (dir == Up) && (a > 0) && (a <= animationConstant)                           = ((x - 1), (y - 1))
    | otherwise = (0, 0)
monsterSpawnLocations :: Geo -> [Coord]
monsterSpawnLocations geo = [i | (i, e) <- assocs geo, e == EmptySpace]

monsterX :: Monster -> Int
monsterX = fst . monsterCoord

monsterY :: Monster -> Int
monsterY = snd . monsterCoord

playerInfoImage :: Player -> V.Image
playerInfoImage player = V.string V.defAttr ("Health: " ++ show (playerHealth player) ++ "  Potions: " ++ show (playerPotions player) ++ "  Weapon: " ++ weaponName (currentWeapon player) ++ "  Power: " ++ show (weaponAttack $ currentWeapon player) ++ "  Key: " ++ (if playerHasKey player then "✓  " else "X  ") ++ "Score: " ++ show (score player))<|MERGE_RESOLUTION|>--- conflicted
+++ resolved
@@ -272,15 +272,7 @@
             newGeo = levelGeo (level world) // [((x', y'), Chest ChestEmpty)]
             newLevel = (level world) { levelGeo = newGeo, levelGeoImage = buildGeoImage newGeo }
             in put $ world { player = newPlayer, level = newLevel }
-<<<<<<< HEAD
-        DoorPiece (Door False) -> when hasKey $ do
-            let newGeo = levelGeo (level world) // [((x', y'), DoorPiece (Door True))]
-            let newLevel = (level world) { levelGeo = newGeo, levelGeoImage = buildGeoImage newGeo }
-            put $ world { player = Player (x, y) health weapon potions hasKey ani score (getDirection dx dy), level = newLevel }
-        DoorPiece (Door True) -> do
-=======
-        Door -> when haskey $ do
->>>>>>> 092d8dd5
+        Door -> when hasKey $ do
             let newDifficulty = ((+1) . levelDifficulty . level) world
             newLevel <- liftIO $ mkLevel newDifficulty
             newMonsters <- liftIO $ spawnMonsters newLevel
