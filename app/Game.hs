--- conflicted
+++ resolved
@@ -59,20 +59,15 @@
 data LevelPiece where
     EmptySpace :: LevelPiece
     Rock       :: LevelPiece
-<<<<<<< HEAD
-    Chest      :: Maybe Int -> LevelPiece
-    RMonster    :: Monster -> LevelPiece
-    DoorPiece :: Door -> LevelPiece
-=======
     Chest      :: ChestContents -> LevelPiece
     RMonster   :: Monster -> LevelPiece
+    DoorPiece :: Door -> LevelPiece
     deriving (Show, Eq)
 
 data ChestContents where
     ChestPotion :: Int -> ChestContents
     ChestWeapon :: Weapon -> ChestContents
     ChestEmpty  :: ChestContents
->>>>>>> f32e3d3e
     deriving (Show, Eq)
 
 type Game = RWST V.Vty () World IO
@@ -215,7 +210,15 @@
                 levelGeoImage = buildGeoImage newGeo }
             --put $ world { player = Player (x,y) health (potions + potionCount), level = _ }
             in put $ world { player = newPlayer, level = newLevel }
-<<<<<<< HEAD
+        Chest (ChestWeapon newWeapon) -> let
+            newPlayer = Player (x, y) health newWeapon potions haskey
+            newGeo = levelGeo (level world) // [((x', y'), Chest ChestEmpty)]
+            newLevel = Level {
+                levelStart = levelStart $ level world,
+                levelEnd = levelEnd $ level world,
+                levelGeo = newGeo,
+                levelGeoImage = buildGeoImage newGeo }
+            in put $ world { player = newPlayer, level = newLevel }
         DoorPiece (Door False) -> when haskey $ do
                                           let newGeo = levelGeo (level world) // [((x', y'), DoorPiece (Door True))]
                                           let newLevel = Level {
@@ -225,17 +228,6 @@
                                                 levelGeoImage = buildGeoImage newGeo }
                                           put $ world { player = Player (x, y) health weapon potions haskey
                                                       , level = newLevel }
-=======
-        Chest (ChestWeapon newWeapon) -> let
-            newPlayer = Player (x, y) health newWeapon potions haskey
-            newGeo = levelGeo (level world) // [((x', y'), Chest ChestEmpty)]
-            newLevel = Level {
-                levelStart = levelStart $ level world,
-                levelEnd = levelEnd $ level world,
-                levelGeo = newGeo,
-                levelGeoImage = buildGeoImage newGeo }
-            in put $ world { player = newPlayer, level = newLevel }
->>>>>>> f32e3d3e
         _          -> return ()
 
 
@@ -304,14 +296,11 @@
 getMonsterName :: Monster -> String
 getMonsterName (Monster _ (MonsterStats name _ _) _) = name
 
-<<<<<<< HEAD
-=======
 getRandomWeapon :: IO Weapon
 getRandomWeapon = do
     wi <- randomRIO (0, length possibleWeapons - 1)
     return $ possibleWeapons !! wi
 
->>>>>>> f32e3d3e
 --
 -- Miscellaneous
 --
@@ -347,8 +336,4 @@
 monstersY = snd . monsterCoord
 
 playerInfoImage :: Player -> V.Image
-<<<<<<< HEAD
-playerInfoImage player = V.string V.defAttr ("Health: " ++ show (playerHealth player) ++ "  Potions: " ++ show (playerPotions player) ++ "  Power: 0   Key: " ++ if playerHasKey player then "✓" else "X")
-=======
-playerInfoImage player = V.string V.defAttr ("Health: " ++ show (playerHealth player) ++ "  Potions: " ++ show (playerPotions player) ++ "  Weapon: " ++ weaponName (currentWeapon player) ++ "  Power: " ++ show (weaponAttack $ currentWeapon player) ++ "  Key: X" )
->>>>>>> f32e3d3e
+playerInfoImage player = V.string V.defAttr ("Health: " ++ show (playerHealth player) ++ "  Potions: " ++ show (playerPotions player) ++ "  Weapon: " ++ weaponName (currentWeapon player) ++ "  Power: " ++ show (weaponAttack $ currentWeapon player) ++ "  Key: X" )