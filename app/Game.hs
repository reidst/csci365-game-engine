{-# LANGUAGE GADTSyntax #-}

module Main where

import qualified Control.Concurrent as C
import qualified Graphics.Vty as V
import Graphics.Vty.CrossPlatform (mkVty)
import Prelude hiding (Right, Left)

import Data.Array

import Control.Monad
import Control.Monad.RWS

import System.Random

data Player = Player
    { playerCoord :: Coord
    , playerHealth :: Int
    , currentWeapon :: Weapon
    , playerPotions :: Int
    , playerHasKey :: Bool
    , playerAttackCounter :: Int
    , score :: Int
    , playerDirection :: Direction
    } deriving (Show,Eq)

data Monster = Monster
    { monsterCoord :: Coord
    , monsterStats :: MonsterStats
    , monsterHasKey :: Bool
    } deriving (Show, Eq)

data MonsterStats = MonsterStats
    { monsterName :: String
    , monsterHealth :: Int
    , monsterDamage :: Int
    } deriving (Show, Eq)

data Weapon = Weapon
    { weaponName :: String
    , weaponAttack :: Int
    } deriving (Show, Eq)

data World = World
    { player :: Player
    , level :: Level
    }
    deriving (Show,Eq)

data Level = Level
    { levelStart :: Coord
    , levelEnd :: Coord
    , levelGeo :: Geo
    , doorCoord :: Coord
    -- building the geo image is expensive. Cache it. Though VTY should go
    -- through greater lengths to avoid the need to cache images.
    , levelGeoImage :: V.Image
    }
    deriving (Show,Eq)

newtype Door = Door Bool
    deriving (Show,Eq)

data LevelPiece where
    EmptySpace :: LevelPiece
    Rock       :: LevelPiece
    Chest      :: ChestContents -> LevelPiece
    DoorPiece :: Door -> LevelPiece
    deriving (Show, Eq)

data ChestContents where
    ChestPotion :: Int -> ChestContents
    ChestWeapon :: Weapon -> ChestContents
    ChestEmpty  :: ChestContents
    deriving (Show, Eq)

data Direction where
    Up :: Direction
    Down :: Direction
    Left :: Direction
    Right :: Direction
    deriving (Show, Eq)

type Game = RWST V.Vty () World IO
type Geo = Array Coord LevelPiece
type Coord = (Int, Int)

chestFrequency :: Int
chestFrequency = 15

monsterFrequency :: Int
monsterFrequency = 50

possibleMonsters :: [MonsterStats]
possibleMonsters = [MonsterStats "Goblin" 20 5,
                    MonsterStats "Sentient Chair" 10 2,
                    MonsterStats "Troll" 40 10,
                    MonsterStats "Witch" 30 8]

possibleWeapons :: [Weapon]
possibleWeapons = [Weapon "Oak Staff" 8,
                   Weapon "Dagger" 12,
                   Weapon "Magic Staff" 18,
                   Weapon "Claymore" 24,
                   Weapon "Orb of Disassembly" 50,
                   Weapon "Coughing Baby" 2,
                   Weapon "Hydrogen Bomb" 75]

initialPlayerHealth :: Int
initialPlayerHealth = 100

initialPlayerPotions :: Int
initialPlayerPotions = 3

initialPlayerWeapon :: Weapon
initialPlayerWeapon = Weapon "Hand" 5

animationConstant :: Int
animationConstant = 15

main :: IO ()
main = do
    vty <- mkVty V.defaultConfig
    level0 <- mkLevel 8
    let world0 = World (Player (levelStart level0) initialPlayerHealth initialPlayerWeapon initialPlayerPotions False (animationConstant) 0 Right) level0
    (_finalWorld, ()) <- execRWST play vty world0
    V.shutdown vty

-- |Generate a level randomly using the specified difficulty.  Higher
-- difficulty means the level will have more rooms and cover a larger area.
mkLevel :: Int -> IO Level
mkLevel difficulty = do
    let size = 15 * difficulty
    [levelWidth, levelHeight] <- replicateM 2 $ randomRIO (size,size)
    let randomP = (,) <$> randomRIO (2, levelWidth-3) <*> randomRIO (2, levelHeight-3)
    start <- randomP
    end <- randomP
    -- first the base geography: all rocks
    let baseGeo = array ((0,0), (levelWidth-1, levelHeight-1))
                        [((x,y),Rock) | x <- [0..levelWidth-1], y <- [0..levelHeight-1]]
        -- next the empty spaces that make the rooms
    -- for this we generate a number of center points
    centers <- replicateM (2 ^ difficulty + difficulty) randomP
    -- generate rooms for all those points, plus the start and end
    geo <- foldM (addRoom levelWidth levelHeight) baseGeo (start : end : centers)
    let emptySpaces = [(x, y) | x <- [0..levelWidth-1], y <- [0..levelHeight-1], geo ! (x, y) == EmptySpace]
    doorCoord <- (emptySpaces !!) <$> randomRIO (0, length emptySpaces - 1)
    let door = [(doorCoord, DoorPiece (Door False))]

    return $ Level start end (geo // door) doorCoord (buildGeoImage (geo // door))


-- |Add a room to a geography and return a new geography.  Adds a
-- randomly-sized room centered at the specified coordinates.
addRoom :: Int
        -> Int
        -- ^The width and height of the geographical area
        -> Geo
        -- ^The geographical area to which a new room should be added
        -> Coord
        -- ^The desired center of the new room.
        -> IO Geo
addRoom levelWidth levelHeight geo (centerX, centerY) = do
    size <- randomRIO (5,8)
    let xMin = max 1 (centerX - size)
        xMax = min (levelWidth - 2) (centerX + size)
        yMin = max 1 (centerY - size)
        yMax = min (levelHeight - 2) (centerY + size)
    hasChest <- (< chestFrequency) <$> randomRIO (0,99)
    chestX <- randomRIO (xMin, xMax - 1)
    chestY <- randomRIO (yMin, yMax - 1)
    chestContents <- generateChestContents
    let room = [((x,y), EmptySpace) | x <- [xMin..xMax - 1], y <- [yMin..yMax - 1]]
        chest = [((chestX, chestY), Chest chestContents)]
    return $ geo
          // room
          // (if hasChest then chest else [])

generateChestContents :: IO ChestContents
generateChestContents = do
    potionWeapon <- randomRIO (0, 2) :: IO Int
    if even potionWeapon
    then ChestPotion <$> randomRIO (1, 3)
    else ChestWeapon <$> getRandomWeapon

playerA, rockA, monsterA, chestA :: V.Attr
playerA   = V.defAttr `V.withBackColor` V.black `V.withForeColor` V.blue
rockA    = V.defAttr `V.withBackColor` V.black `V.withForeColor` V.white
monsterA = V.defAttr `V.withBackColor` V.black `V.withForeColor` V.red
chestA   = V.defAttr `V.withBackColor` V.black `V.withForeColor` V.yellow
swordA = V.defAttr `V.withBackColor` V.black `V.withForeColor` V.yellow

play :: Game ()
play = do
    liftIO $ C.threadDelay 1000
    thePlayer <- gets player
    incrementAttack thePlayer
    updateDisplay
    done <- processEvent
    unless done play

processEvent :: Game Bool
processEvent = do
    thePlayer <- gets player
    k <- ask >>= liftIO . V.nextEventNonblocking
    case k of
        Nothing -> return False
        Just k2 ->
            if k2 == V.EvKey V.KEsc []
                then return True
                else do
                    case k2 of
                        V.EvKey (V.KChar 'r') [V.MCtrl] -> ask >>= liftIO . V.refresh
                        V.EvKey V.KLeft  []             -> movePlayer (-1) 0
                        V.EvKey V.KRight []             -> movePlayer 1 0
                        V.EvKey V.KUp    []             -> movePlayer 0 (-1)
                        V.EvKey V.KDown  []             -> movePlayer 0 1
                        V.EvKey (V.KChar 'h') []        -> usePotion
                        V.EvKey (V.KChar 'j') []        -> addPotion
                        V.EvKey (V.KChar 'k') []        -> givePlayerKey
                        V.EvKey (V.KChar ' ') []        -> playerBeginAttack thePlayer
                        _                               -> return ()
                    return False

movePlayer :: Int -> Int -> Game ()
movePlayer dx dy = do
    world <- get
    let Player (x, y) health weapon potions haskey ani score dir = player world
    let x' = x + dx
        y' = y + dy
    -- this is only valid because the level generation assures the border is
    -- always Rock
    case levelGeo (level world) ! (x',y') of
        EmptySpace -> put $ world { player = Player (x',y') health weapon potions haskey ani score (getDirection dx dy) }
        Chest (ChestPotion potionCount) -> let
            newPlayer = Player (x, y) health weapon (potions + potionCount) haskey ani (score+25) (getDirection dx dy)
            newGeo = levelGeo (level world) // [((x', y'), Chest ChestEmpty)]
            newLevel = Level {
                levelStart = levelStart $ level world,
                levelEnd = levelEnd $ level world,
                levelGeo = newGeo,
                doorCoord = doorCoord $ level world,
                levelGeoImage = buildGeoImage newGeo }
            --put $ world { player = Player (x,y) health (potions + potionCount), level = _ }
            in put $ world { player = newPlayer, level = newLevel }
        Chest (ChestWeapon newWeapon) -> let
            newPlayer = Player (x, y) health newWeapon potions haskey ani (score+25) (getDirection dx dy)
            newGeo = levelGeo (level world) // [((x', y'), Chest ChestEmpty)]
            newLevel = Level {
                levelStart = levelStart $ level world,
                levelEnd = levelEnd $ level world,
                levelGeo = newGeo,
                doorCoord = doorCoord $ level world,
                levelGeoImage = buildGeoImage newGeo }
            in put $ world { player = newPlayer, level = newLevel }
        DoorPiece (Door False) -> when haskey $ do
            let newGeo = levelGeo (level world) // [((x', y'), DoorPiece (Door True))]
            let newLevel = Level {
                levelStart = levelStart $ level world,
                levelEnd = levelEnd $ level world,
                levelGeo = newGeo,
                doorCoord = doorCoord $ level world,
                levelGeoImage = buildGeoImage newGeo }
            put $ world { player = Player (x, y) health weapon potions haskey ani score (getDirection dx dy), level = newLevel }
        DoorPiece (Door True) -> do
            newLevel <- liftIO $ mkLevel 8
            put $ world { player = Player (levelStart newLevel) health weapon potions False ani (score+100) (getDirection dx dy), level = newLevel}
        _ -> return ()


updateDisplay :: Game ()
updateDisplay = do
    let info = V.string V.defAttr "Move with the arrows keys. Press ESC to exit."
    -- determine offsets to place the player in the center of the level.
    (w,h) <- asks V.outputIface >>= liftIO . V.displayBounds
    thePlayer <- gets player
    let ox = (w `div` 2) - playerX thePlayer
        oy = (h `div` 2) - playerY thePlayer
    -- translate the world images to place the player in the center of the
    -- level.
    world' <- map (V.translate ox oy) <$> worldImages
    let playerInfo = V.translate 0 (h-1) (playerInfoImage thePlayer)
    -- add monsterInfo for the monsters in the room
    let pic = V.picForLayers $ info : playerInfo : world'
    vty <- ask
    liftIO $ V.update vty pic

--
-- Image-generation functions
--

worldImages :: Game [V.Image]
worldImages = do
    thePlayer <- gets player
    theLevel <- gets level
    let playerImage = V.translate (playerX thePlayer) (playerY thePlayer) (V.char playerA '@')
    let swordImage = generateSword thePlayer
    return [playerImage, swordImage, levelGeoImage theLevel]

imageForGeo :: LevelPiece -> V.Image
imageForGeo EmptySpace = V.char (V.defAttr `V.withBackColor` V.black) ' '
imageForGeo Rock = V.char rockA 'X'
imageForGeo (Chest ChestEmpty) =
    V.char chestA 'X'
imageForGeo (Chest _) =
    V.char chestA '?'
imageForGeo (DoorPiece (Door False)) = V.char playerA 'D'
imageForGeo (DoorPiece  (Door True)) = V.char playerA ' '


buildGeoImage :: Geo -> V.Image
buildGeoImage geo =
    let (geoWidth, geoHeight) = snd $ bounds geo
    -- seems like a the repeated index operation should be removable. This is
    -- not performing random access but (presumably) access in order of index.
    in V.vertCat [ geoRow
                 | y <- [0..geoHeight-1]
                 , let geoRow = V.horizCat [ i
                                           | x <- [0..geoWidth-1]
                                           , let i = imageForGeo (geo ! (x,y))
                                           ]
                 ]

getRandomMonster :: IO MonsterStats
getRandomMonster = do
    ri <- randomRIO (0, length possibleMonsters - 1)
    return $ (possibleMonsters !! ri)

getMonsterName :: Monster -> String
getMonsterName (Monster _ (MonsterStats name _ _) _) = name

getRandomWeapon :: IO Weapon
getRandomWeapon = do
    wi <- randomRIO (0, length possibleWeapons - 1)
    return $ possibleWeapons !! wi

--
-- Miscellaneous
--

usePotion :: Game ()
usePotion = do
    world <- get
    let Player (x, y) health weapon potions key ani score dir = player world
    when (potions > 0) $ put $ world { player = Player (x, y) (health + 5) weapon (potions - 1) key ani score dir}

addPotion :: Game ()
addPotion = do
    world <- get
    let Player (x, y) health weapon potions key ani score dir = player world
    put $ world { player = Player (x, y) health weapon (potions + 1) key ani score dir}

givePlayerKey :: Game ()
givePlayerKey = do
    world <- get
    let Player (x, y) health weapon potions _ ani score dir = player world
    put $ world { player = Player (x, y) health weapon (potions + 1) True ani score dir}

playerX :: Player -> Int
playerX = fst . playerCoord

playerY :: Player -> Int
playerY = snd . playerCoord

playerAttacking :: Player -> Bool
playerAttacking (Player _ _ _ _ _ a _ _)
    | a < (3 * animationConstant) = True
    | otherwise = False

incrementAttack :: Player -> Game ()
incrementAttack (Player coord health weapon potions haskey a score dir) = do
    world <- get
    let Player (x, y) health weapon potions haskey ani score dir = player world
    put $ world { player = Player (x, y) health weapon potions haskey (ani + 1) score dir}

playerBeginAttack :: Player -> Game ()
playerBeginAttack (Player coords health weapon potions haskey ani score dir) = do
    world <- get
    let Player (x, y) health weapon potions haskey _ score dir = player world
    put $ world { player = Player (x, y) health weapon potions haskey 0 score dir}

getDirection :: Int -> Int -> Direction
getDirection x y
    | (x == -1) && (y == 0) = Left
    | (x == 1) && (y == 0)  = Right
    | (x == 0) && (y == -1) = Up
    | (x == 0) && (y == 1)  = Down
    | otherwise = Right

generateSword :: Player -> V.Image
<<<<<<< HEAD
generateSword (Player (x, y) _ _ _ _ a _)
    | a >= 3 * animationConstant = V.emptyImage
    | (a > 2 * animationConstant) && (a < 3 * animationConstant) = V.translate (x + 1) (y + 1) (V.char swordA '\\')
    | (a > 1 * animationConstant) && (a <= 2 * animationConstant) = V.translate (x + 1) y (V.char swordA '-')
    | (a > 0) && (a <= 1 * animationConstant) = V.translate (x + 1) (y - 1) (V.char swordA '/')
    | otherwise = V.translate (x + 1) y (V.char swordA ' ')
=======
generateSword (Player (x, y) _ _ _ _ a _ dir)
    | (a >= 150) = V.emptyImage
    | (dir == Right) && (a > 100) && (a < 150)  = V.translate (x + 1) (y + 1) (V.char swordA '\\')
    | (dir == Right) && (a > 50) && (a <= 100) = V.translate (x + 1) (y) (V.char swordA '-')
    | (dir == Right) && (a > 0) && (a <= 50)   = V.translate (x + 1) (y - 1) (V.char swordA '/')
    | (dir == Left) && (a > 100) && (a < 150)   = V.translate (x - 1) (y + 1) (V.char swordA '/')
    | (dir == Left) && (a > 50) && (a <= 100)  = V.translate (x - 1) (y) (V.char swordA '-')
    | (dir == Left) && (a > 0) && (a <= 50)    = V.translate (x - 1) (y - 1) (V.char swordA '\\')
    | (dir == Down) && (a > 100) && (a < 150)   = V.translate (x + 1) (y + 1) (V.char swordA '\\')
    | (dir == Down) && (a > 50) && (a <= 100)  = V.translate (x) (y + 1) (V.char swordA '|')
    | (dir == Down) && (a > 0) && (a <= 50)    = V.translate (x - 1) (y + 1) (V.char swordA '/')
    | (dir == Up) && (a > 100) && (a < 150)     = V.translate (x + 1) (y - 1) (V.char swordA '/')
    | (dir == Up) && (a > 50) && (a <= 100)    = V.translate (x) (y - 1) (V.char swordA '|')
    | (dir == Up) && (a > 0) && (a <= 50)      = V.translate (x - 1) (y - 1) (V.char swordA '\\')
    | otherwise = V.emptyImage
>>>>>>> 1bbf7cc5

monstersX :: Monster -> Int
monstersX = fst . monsterCoord

monstersY :: Monster -> Int
monstersY = snd . monsterCoord

playerInfoImage :: Player -> V.Image
playerInfoImage player = V.string V.defAttr ("Health: " ++ show (playerHealth player) ++ "  Potions: " ++ show (playerPotions player) ++ "  Weapon: " ++ weaponName (currentWeapon player) ++ "  Power: " ++ show (weaponAttack $ currentWeapon player) ++ "  Key: " ++ (if playerHasKey player then "✓  " else "X  ") ++ "Score: " ++ show (score player))<|MERGE_RESOLUTION|>--- conflicted
+++ resolved
@@ -389,14 +389,6 @@
     | otherwise = Right
 
 generateSword :: Player -> V.Image
-<<<<<<< HEAD
-generateSword (Player (x, y) _ _ _ _ a _)
-    | a >= 3 * animationConstant = V.emptyImage
-    | (a > 2 * animationConstant) && (a < 3 * animationConstant) = V.translate (x + 1) (y + 1) (V.char swordA '\\')
-    | (a > 1 * animationConstant) && (a <= 2 * animationConstant) = V.translate (x + 1) y (V.char swordA '-')
-    | (a > 0) && (a <= 1 * animationConstant) = V.translate (x + 1) (y - 1) (V.char swordA '/')
-    | otherwise = V.translate (x + 1) y (V.char swordA ' ')
-=======
 generateSword (Player (x, y) _ _ _ _ a _ dir)
     | (a >= 150) = V.emptyImage
     | (dir == Right) && (a > 100) && (a < 150)  = V.translate (x + 1) (y + 1) (V.char swordA '\\')
@@ -412,7 +404,6 @@
     | (dir == Up) && (a > 50) && (a <= 100)    = V.translate (x) (y - 1) (V.char swordA '|')
     | (dir == Up) && (a > 0) && (a <= 50)      = V.translate (x - 1) (y - 1) (V.char swordA '\\')
     | otherwise = V.emptyImage
->>>>>>> 1bbf7cc5
 
 monstersX :: Monster -> Int
 monstersX = fst . monsterCoord
